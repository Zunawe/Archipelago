--- conflicted
+++ resolved
@@ -49,11 +49,8 @@
 * Bumper Stickers
 * Mega Man Battle Network 3: Blue Version
 * Muse Dash
-<<<<<<< HEAD
+* DOOM 1993
 * Pokémon Emerald
-=======
-* DOOM 1993
->>>>>>> e9e18054
 
 For setup and instructions check out our [tutorials page](https://archipelago.gg/tutorial/).
 Downloads can be found at [Releases](https://github.com/ArchipelagoMW/Archipelago/releases), including compiled
