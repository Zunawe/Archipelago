--- conflicted
+++ resolved
@@ -81,30 +81,23 @@
     data_version = 1
     required_client_version = (0, 4, 3)
 
-<<<<<<< HEAD
     badge_shuffle_info: Optional[List[Tuple[PokemonEmeraldLocation, PokemonEmeraldItem]]]
     hm_shuffle_info: Optional[List[Tuple[PokemonEmeraldLocation, PokemonEmeraldItem]]]
     free_fly_location_id: int
-    modified_data: PokemonEmeraldData
-=======
-    badge_shuffle_info: Optional[List[Tuple[PokemonEmeraldLocation, PokemonEmeraldItem]]] = None
-    hm_shuffle_info: Optional[List[Tuple[PokemonEmeraldLocation, PokemonEmeraldItem]]] = None
-    free_fly_location_id: int = 0
 
     modified_species: List[Optional[SpeciesData]]
-    modified_maps: List[MapData]
+    modified_maps: Dict[str, MapData]
     modified_tmhm_moves: List[int]
     modified_static_encounters: List[int]
     modified_starters: Tuple[int, int, int]
     modified_trainers: List[TrainerData]
->>>>>>> 46acae79
 
     def __init__(self, multiworld, player):
         super(PokemonEmeraldWorld, self).__init__(multiworld, player)
         self.badge_shuffle_info = None
         self.hm_shuffle_info = None
         self.free_fly_location_id = 0
-        self.modified_data = copy.deepcopy(emerald_data)
+        self.modified_maps = copy.deepcopy(emerald_data.maps)
 
     @classmethod
     def stage_assert_generate(cls, multiworld: MultiWorld) -> None:
@@ -319,7 +312,6 @@
                 RandomizeWildPokemon.option_match_base_stats_and_type
             }
             catch_em_all = self.options.dexsanity == Toggle.option_true
-            should_allow_legendaries = self.options.allow_wild_legendaries == Toggle.option_true
 
             # If doing legendary hunt, blacklist Latios from wild encounters so
             # it can be tracked as the roamer. Otherwise it may be impossible
@@ -336,7 +328,7 @@
             placed_relicanth = False
 
             # Loop over map data to modify their encounter slots
-            for map_data in self.modified_data.maps.values():
+            for map_data in self.modified_maps.values():
                 new_encounters: List[Optional[EncounterTableData]] = [None, None, None]
                 old_encounters = [map_data.land_encounters, map_data.water_encounters, map_data.fishing_encounters]
 
@@ -358,7 +350,7 @@
 
                                 new_species_id = get_random_species(
                                     self.random,
-                                    self.modified_data.species,
+                                    self.modified_species,
                                     target_bst,
                                     target_type,
                                     merged_blacklist
@@ -416,18 +408,18 @@
             # into some easy to access places. These species are required for
             # access to the Sealed Chamber
             if not placed_wailord:
-                self.modified_data.maps["MAP_RUSTURF_TUNNEL"].land_encounters = EncounterTableData(
+                self.modified_maps["MAP_RUSTURF_TUNNEL"].land_encounters = EncounterTableData(
                     [313] * 12,
-                    self.modified_data.maps["MAP_RUSTURF_TUNNEL"].land_encounters.address
+                    self.modified_maps["MAP_RUSTURF_TUNNEL"].land_encounters.address
                 )
                 self.multiworld.get_location(
                     "MAP_RUSTURF_TUNNEL_LAND_ENCOUNTERS_1",
                     self.player
                 ).item.name = "CATCH_SPECIES_WAILORD"
             if not placed_relicanth:
-                self.modified_data.maps["MAP_PETALBURG_CITY"].water_encounters = EncounterTableData(
+                self.modified_maps["MAP_PETALBURG_CITY"].water_encounters = EncounterTableData(
                     [381] * 5,
-                    self.modified_data.maps["MAP_PETALBURG_CITY"].water_encounters.address
+                    self.modified_maps["MAP_PETALBURG_CITY"].water_encounters.address
                 )
                 self.multiworld.get_location(
                     "MAP_PETALBURG_CITY_WATER_ENCOUNTERS_1",
@@ -768,51 +760,6 @@
                 new_moves.add(new_move)
                 self.modified_tmhm_moves[i] = new_move
 
-<<<<<<< HEAD
-=======
-        def randomize_wild_encounters() -> None:
-            should_match_bst = self.options.wild_pokemon in {
-                RandomizeWildPokemon.option_match_base_stats,
-                RandomizeWildPokemon.option_match_base_stats_and_type
-            }
-            should_match_type = self.options.wild_pokemon in {
-                RandomizeWildPokemon.option_match_type,
-                RandomizeWildPokemon.option_match_base_stats_and_type
-            }
-            should_allow_legendaries = self.options.allow_wild_legendaries == Toggle.option_true
-
-            for map_data in self.modified_maps:
-                new_encounters: List[Optional[EncounterTableData]] = [None, None, None]
-                old_encounters = [map_data.land_encounters, map_data.water_encounters, map_data.fishing_encounters]
-
-                for i, table in enumerate(old_encounters):
-                    if table is not None:
-                        species_old_to_new_map: Dict[int, int] = {}
-                        for species_id in table.slots:
-                            if species_id not in species_old_to_new_map:
-                                original_species = emerald_data.species[species_id]
-                                target_bst = sum(original_species.base_stats) if should_match_bst else None
-                                target_type = self.random.choice(original_species.types) if should_match_type else None
-
-                                species_old_to_new_map[species_id] = get_random_species(
-                                    self.random,
-                                    self.modified_species,
-                                    target_bst,
-                                    target_type,
-                                    should_allow_legendaries
-                                ).species_id
-
-                        new_slots: List[int] = []
-                        for species_id in table.slots:
-                            new_slots.append(species_old_to_new_map[species_id])
-
-                        new_encounters[i] = EncounterTableData(new_slots, table.rom_address)
-
-                map_data.land_encounters = new_encounters[0]
-                map_data.water_encounters = new_encounters[1]
-                map_data.fishing_encounters = new_encounters[2]
-
->>>>>>> 46acae79
         def randomize_static_encounters() -> None:
             if self.options.static_encounters == RandomizeStaticEncounters.option_shuffle:
                 # Just take the existing species and shuffle them
@@ -840,15 +787,9 @@
                     target_bst = sum(original_species.base_stats) if should_match_bst else None
                     target_type = self.random.choice(original_species.types) if should_match_type else None
 
-<<<<<<< HEAD
-                    self.modified_data.static_encounters.append(StaticEncounterData(
-                        get_random_species(self.random, self.modified_data.species, target_bst, target_type).species_id,
-                        encounter.address
-=======
                     self.modified_static_encounters.append(StaticEncounterData(
                         get_random_species(self.random, self.modified_species, target_bst, target_type).species_id,
-                        encounter.rom_address
->>>>>>> 46acae79
+                        encounter.address
                     ))
 
         def randomize_opponent_parties() -> None:
@@ -926,63 +867,31 @@
                 self.random.choice(emerald_data.species[emerald_data.starters[2]].types) if match_type else None
             )
 
-<<<<<<< HEAD
-            starter_1 = get_random_species(self.random, self.modified_data.species, starter_bsts[0], starter_types[0],
+            starter_1 = get_random_species(self.random, self.modified_species, starter_bsts[0], starter_types[0],
                                            LEGENDARY_POKEMON if allow_legendaries else set())
-            starter_2 = get_random_species(self.random, self.modified_data.species, starter_bsts[1], starter_types[1],
+            starter_2 = get_random_species(self.random, self.modified_species, starter_bsts[1], starter_types[1],
                                            LEGENDARY_POKEMON | {starter_1.species_id} if allow_legendaries else set())
-            starter_3 = get_random_species(self.random, self.modified_data.species, starter_bsts[2], starter_types[2],
+            starter_3 = get_random_species(self.random, self.modified_species, starter_bsts[2], starter_types[2],
                                            LEGENDARY_POKEMON | {starter_1.species_id, starter_2.species_id} if allow_legendaries else set())
             new_starters = (starter_1, starter_2, starter_3)
 
             easter_egg_type, easter_egg_value = get_easter_egg(self.options.easter_egg.value)
             if easter_egg_type == 1:
                 new_starters = (
-                    self.modified_data.species[easter_egg_value],
-                    self.modified_data.species[easter_egg_value],
-                    self.modified_data.species[easter_egg_value],
-=======
-            new_starters = (
-                get_random_species(self.random, self.modified_species,
-                                   starter_bsts[0], starter_types[0], allow_legendaries),
-                get_random_species(self.random, self.modified_species,
-                                   starter_bsts[1], starter_types[1], allow_legendaries),
-                get_random_species(self.random, self.modified_species,
-                                   starter_bsts[2], starter_types[2], allow_legendaries)
-            )
-
-            egg_code = self.options.easter_egg.value
-            egg_check_1 = 0
-            egg_check_2 = 0
-
-            for i in egg_code:
-                egg_check_1 += ord(i)
-                egg_check_2 += egg_check_1 * egg_check_1
-
-            egg = 96 + egg_check_2 - (egg_check_1 * 0x077C)
-            if egg_check_2 == 0x14E03A and egg < 411 and egg > 0 and egg not in range(252, 277):
-                self.modified_starters = (egg, egg, egg)
-            else:
-                self.modified_starters = (
-                    new_starters[0].species_id,
-                    new_starters[1].species_id,
-                    new_starters[2].species_id
->>>>>>> 46acae79
+                    self.modified_species[easter_egg_value],
+                    self.modified_species[easter_egg_value],
+                    self.modified_species[easter_egg_value],
                 )
 
-            self.modified_data.starters = (
+            self.modified_starters = (
                 new_starters[0].species_id,
                 new_starters[1].species_id,
                 new_starters[2].species_id
             )
 
             # Putting the unchosen starter onto the rival's team
-<<<<<<< HEAD
             # (trainer name, index of starter in team, whether the starter is evolved)
-            rival_teams = [
-=======
             rival_teams: List[List[Tuple[str, int, bool]]] = [
->>>>>>> 46acae79
                 [
                     ("TRAINER_BRENDAN_ROUTE_103_TREECKO", 0, False),
                     ("TRAINER_BRENDAN_RUSTBORO_TREECKO",  1, False),
@@ -1031,16 +940,12 @@
                     trainer_data = self.modified_trainers[emerald_data.constants[trainer_name]]
                     trainer_data.party.pokemon[starter_position].species_id = picked_evolution if is_evolved else starter.species_id
 
-<<<<<<< HEAD
-=======
         self.modified_species = copy.deepcopy(emerald_data.species)
         self.modified_trainers = copy.deepcopy(emerald_data.trainers)
-        self.modified_maps = copy.deepcopy(emerald_data.maps)
         self.modified_tmhm_moves = copy.deepcopy(emerald_data.tmhm_moves)
         self.modified_static_encounters = copy.deepcopy(emerald_data.static_encounters)
         self.modified_starters = copy.deepcopy(emerald_data.starters)
 
->>>>>>> 46acae79
         # Randomize species data
         if self.options.abilities != RandomizeAbilities.option_vanilla:
             randomize_abilities()
