"""
Archipelago World definition for Pokemon Emerald Version
"""
from collections import Counter
import copy
import logging
import os
from typing import Any, Set, List, Dict, Optional, Tuple, ClassVar

from BaseClasses import ItemClassification, MultiWorld, Tutorial
from Fill import fill_restrictive
from Options import Toggle
import settings
from worlds.AutoWorld import WebWorld, World

from .data import (PokemonEmeraldData, EncounterTableData, LearnsetMove, TrainerPokemonData, StaticEncounterData,
                   data as emerald_data)
from .items import (ITEM_GROUPS, PokemonEmeraldItem, create_item_label_to_code_map, get_item_classification,
                    offset_item_value)
from .locations import PokemonEmeraldLocation, create_location_label_to_id_map, create_locations_with_tags
from .options import (ItemPoolType, RandomizeWildPokemon, RandomizeBadges, RandomizeTrainerParties, RandomizeHms,
                      RandomizeStarters, LevelUpMoves, RandomizeAbilities, RandomizeTypes, TmCompatibility,
<<<<<<< HEAD
                      HmCompatibility, RandomizeStaticEncounters, NormanRequirement, ReceiveItemMessages,
                      option_definitions)
=======
                      HmCompatibility, RandomizeStaticEncounters, NormanRequirement, Goal, option_definitions)
>>>>>>> 353287f4
from .pokemon import get_random_species, get_random_move, get_random_damaging_move, get_random_type
from .regions import create_regions, shuffle_warps
from .rom import PokemonEmeraldDeltaPatch, generate_output, location_visited_event_to_id_map
from .rules import (set_default_rules, set_overworld_item_rules, set_hidden_item_rules, set_npc_gift_rules,
                    set_enable_ferry_rules, add_hidden_item_itemfinder_rules, add_flash_rules)
from .sanity_check import validate_regions
from .util import int_to_bool_array, bool_array_to_int, get_easter_egg


# Check for BizHawkClient before trying to import client
# Allows for generating without _bizhawk.apworld
from .client import PokemonEmeraldClient


class PokemonEmeraldWebWorld(WebWorld):
    """
    Webhost info for Pokemon Emerald
    """
    theme = "ocean"
    setup_en = Tutorial(
        "Multiworld Setup Guide",
        "A guide to playing Pokémon Emerald with Archipelago.",
        "English",
        "setup_en.md",
        "setup/en",
        ["Zunawe"]
    )

    tutorials = [setup_en]


class PokemonEmeraldSettings(settings.Group):
    class PokemonEmeraldRomFile(settings.UserFilePath):
        """File name of your English Pokemon Emerald ROM"""
        description = "Pokemon Emerald ROM File"
        copy_to = "Pokemon - Emerald Version (USA, Europe).gba"
        md5s = [PokemonEmeraldDeltaPatch.hash]

    rom_file: PokemonEmeraldRomFile = PokemonEmeraldRomFile(PokemonEmeraldRomFile.copy_to)


class PokemonEmeraldWorld(World):
    """
    Pokémon Emerald is the definitive Gen III Pokémon game and one of the most beloved in the franchise.
    Catch, train, and battle Pokémon, explore the Hoenn region, thwart the plots
    of Team Magma and Team Aqua, challenge gyms, and become the Pokémon champion!
    """
    game = "Pokemon Emerald"
    web = PokemonEmeraldWebWorld()
    option_definitions = option_definitions
    topology_present = True

    settings_key = "pokemon_emerald_settings"
    settings: ClassVar[PokemonEmeraldSettings]

    item_name_to_id = create_item_label_to_code_map()
    location_name_to_id = create_location_label_to_id_map()
    item_name_groups = ITEM_GROUPS

    data_version = 1
    required_client_version = (0, 4, 2)

    badge_shuffle_info: Optional[List[Tuple[PokemonEmeraldLocation, PokemonEmeraldItem]]] = None
    hm_shuffle_info: Optional[List[Tuple[PokemonEmeraldLocation, PokemonEmeraldItem]]] = None
    free_fly_location_id: int = 0
    modified_data: PokemonEmeraldData

    def __init__(self, multiworld: MultiWorld, player: int):
        super().__init__(multiworld, player)

        self.modified_data = copy.deepcopy(emerald_data)

    @classmethod
    def stage_assert_generate(cls, multiworld: MultiWorld) -> None:
        if not os.path.exists(cls.settings.rom_file):
            raise FileNotFoundError(cls.settings.rom_file)

        assert validate_regions()

    def get_filler_item_name(self) -> str:
        return "Great Ball"

    def generate_early(self) -> None:
        # In race mode we don't patch any item location information into the ROM
        if self.multiworld.is_race and not self.multiworld.remote_items[self.player]:
            logging.warning("Pokemon Emerald: Forcing Player %s (%s) to use remote items due to race mode.",
                            self.player, self.multiworld.player_name[self.player])
            self.multiworld.remote_items[self.player].value = Toggle.option_true

        # With remote items turned on, players may not see any feedback that an item was picked up or given to them if
        # they're filtering incoming items. There's no supported way for the client to tell whether an item was sent
        # from its own world to trick the filter, so for now we just force the message filter to off.
        if self.multiworld.remote_items[self.player]:
            logging.warning("Pokemon Emerald: Remote items setting for Player %s (%s) requires receive_item_messages "
                            "to be set to all. Forcibly changing their setting.", self.player,
                            self.multiworld.player_name[self.player])
            self.multiworld.receive_item_messages[self.player].value = ReceiveItemMessages.option_all

        # If badges or HMs are vanilla, Norman locks you from using Surf, which means you're not guaranteed to be
        # able to reach Fortree Gym, Mossdeep Gym, or Sootopolis Gym. So we can't require reaching those gyms to
        # challenge Norman or it creates a circular dependency.
        # This is never a problem for completely random badges/hms because the algo will not place Surf/Balance Badge
        # on Norman on its own. It's never a problem for shuffled badges/hms because there is no scenario where Cut or
        # the Stone Badge can be a lynchpin for access to any gyms, so they can always be put on Norman in a worst case
        # scenario.
        # This will also be a problem in warp rando if direct access to Norman's room requires Surf or if access
        # any gym leader in general requires Surf. We will probably have to force this to 0 in that case.
        max_norman_count = 7

        if self.multiworld.badges[self.player] == RandomizeBadges.option_vanilla:
            max_norman_count = 4

        if self.multiworld.hms[self.player] == RandomizeHms.option_vanilla:
            if self.multiworld.norman_requirement[self.player] == NormanRequirement.option_badges:
                if self.multiworld.badges[self.player] != RandomizeBadges.option_completely_random:
                    max_norman_count = 4
            if self.multiworld.norman_requirement[self.player] == NormanRequirement.option_gyms:
                max_norman_count = 4

        if self.multiworld.norman_count[self.player].value > max_norman_count:
            logging.warning("Pokemon Emerald: Norman requirements for Player %s (%s) are unsafe in combination with "
                            "other settings. Reducing to 4.", self.player, self.multiworld.player_name[self.player])
            self.multiworld.norman_count[self.player].value = max_norman_count

    def create_regions(self) -> None:
        tags = {"Badge", "HM", "KeyItem", "Rod", "Bike"}
        if self.multiworld.overworld_items[self.player]:
            tags.add("OverworldItem")
        if self.multiworld.hidden_items[self.player]:
            tags.add("HiddenItem")
        if self.multiworld.npc_gifts[self.player]:
            tags.add("NpcGift")
        if self.multiworld.berry_trees[self.player]:
            tags.add("BerryTree")
        if self.multiworld.enable_ferry[self.player]:
            tags.add("Ferry")

        create_regions(self.multiworld, self.player)
        create_locations_with_tags(self.multiworld, self.player, tags)

    def create_items(self) -> None:
        item_locations: List[PokemonEmeraldLocation] = [
            location
            for location in self.multiworld.get_locations(self.player)
            if location.address is not None
        ]

        # Filter progression items which shouldn't be shuffled into the itempool. Their locations
        # still exist, but event items will be placed and locked at their vanilla locations instead.
        filter_tags = set()

        if not self.multiworld.key_items[self.player]:
            filter_tags.add("KeyItem")
        if not self.multiworld.rods[self.player]:
            filter_tags.add("Rod")
        if not self.multiworld.bikes[self.player]:
            filter_tags.add("Bike")

        if self.multiworld.badges[self.player] in {RandomizeBadges.option_vanilla, RandomizeBadges.option_shuffle}:
            filter_tags.add("Badge")
        if self.multiworld.hms[self.player] in {RandomizeHms.option_vanilla, RandomizeHms.option_shuffle}:
            filter_tags.add("HM")

        if self.multiworld.badges[self.player] == RandomizeBadges.option_shuffle:
            self.badge_shuffle_info = [
                (location, self.create_item_by_code(location.default_item_code))
                for location in [l for l in item_locations if "Badge" in l.tags]
            ]
        if self.multiworld.hms[self.player] == RandomizeHms.option_shuffle:
            self.hm_shuffle_info = [
                (location, self.create_item_by_code(location.default_item_code))
                for location in [l for l in item_locations if "HM" in l.tags]
            ]

        item_locations = [location for location in item_locations if len(filter_tags & location.tags) == 0]
        default_itempool = [self.create_item_by_code(location.default_item_code) for location in item_locations]

        if self.multiworld.item_pool_type[self.player] == ItemPoolType.option_shuffled:
            self.multiworld.itempool += default_itempool

        elif self.multiworld.item_pool_type[self.player] in {ItemPoolType.option_diverse, ItemPoolType.option_diverse_balanced}:
            item_categories = ["Ball", "Heal", "Vitamin", "EvoStone", "Money", "TM", "Held", "Misc"]

            # Count occurrences of types of vanilla items in pool
            item_category_counter = Counter()
            for item in default_itempool:
                if not item.advancement:
                    item_category_counter.update([tag for tag in item.tags if tag in item_categories])

            item_category_weights = [item_category_counter.get(category) for category in item_categories]
            item_category_weights = [weight if weight is not None else 0 for weight in item_category_weights]

            # Create lists of item codes that can be used to fill
            fill_item_candidates = emerald_data.items.values()

            fill_item_candidates = [item for item in fill_item_candidates if "Unique" not in item.tags]

            fill_item_candidates_by_category = {category: [] for category in item_categories}
            for item_data in fill_item_candidates:
                for category in item_categories:
                    if category in item_data.tags:
                        fill_item_candidates_by_category[category].append(offset_item_value(item_data.item_id))

            for category in fill_item_candidates_by_category:
                fill_item_candidates_by_category[category].sort()

            # Ignore vanilla occurrences and pick completely randomly
            if self.multiworld.item_pool_type[self.player] == ItemPoolType.option_diverse:
                item_category_weights = [len(category_list) for category_list in fill_item_candidates_by_category.values()]

            # TMs should not have duplicates until every TM has been used already
            all_tm_choices = fill_item_candidates_by_category["TM"].copy()

            def refresh_tm_choices() -> None:
                fill_item_candidates_by_category["TM"] = all_tm_choices.copy()
                self.random.shuffle(fill_item_candidates_by_category["TM"])

            # Create items
            for item in default_itempool:
                if not item.advancement and "Unique" not in item.tags:
                    category = self.random.choices(item_categories, item_category_weights)[0]
                    if category == "TM":
                        if len(fill_item_candidates_by_category["TM"]) == 0:
                            refresh_tm_choices()
                        item_code = fill_item_candidates_by_category["TM"].pop()
                    else:
                        item_code = self.random.choice(fill_item_candidates_by_category[category])
                    item = self.create_item_by_code(item_code)

                self.multiworld.itempool.append(item)

    def set_rules(self) -> None:
        set_default_rules(self.multiworld, self.player)

        if self.multiworld.overworld_items[self.player]:
            set_overworld_item_rules(self.multiworld, self.player)

        if self.multiworld.hidden_items[self.player]:
            set_hidden_item_rules(self.multiworld, self.player)

        if self.multiworld.npc_gifts[self.player]:
            set_npc_gift_rules(self.multiworld, self.player)

        if self.multiworld.enable_ferry[self.player]:
            set_enable_ferry_rules(self.multiworld, self.player)

        if self.multiworld.require_itemfinder[self.player]:
            add_hidden_item_itemfinder_rules(self.multiworld, self.player)

        if self.multiworld.require_flash[self.player]:
            add_flash_rules(self.multiworld, self.player)

<<<<<<< HEAD
        shuffle_warps(self.multiworld, self.player)

    def generate_basic(self) -> None:
=======
        # Warp rando has to happen after rules are set and items are created
        if self.multiworld.warps[self.player].value == Toggle.option_true:
            shuffle_warps(self.multiworld, self.player)

    def generate_basic(self):
        victory_event_name = "EVENT_DEFEAT_CHAMPION"
        if self.multiworld.goal[self.player] == Goal.option_steven:
            victory_event_name = "EVENT_DEFEAT_STEVEN"
        if self.multiworld.goal[self.player] == Goal.option_norman:
            victory_event_name = "EVENT_DEFEAT_NORMAN"

        self.multiworld.completion_condition[self.player] = lambda state: state.has(victory_event_name, self.player)

>>>>>>> 353287f4
        locations: List[PokemonEmeraldLocation] = self.multiworld.get_locations(self.player)

        # Set our free fly location
        # If not enabled, set it to Littleroot Town by default
        fly_location_name = "EVENT_VISITED_LITTLEROOT_TOWN"
        if self.multiworld.free_fly_location[self.player]:
            fly_location_name = self.random.choice([
                "EVENT_VISITED_SLATEPORT_CITY",
                "EVENT_VISITED_MAUVILLE_CITY",
                "EVENT_VISITED_VERDANTURF_TOWN",
                "EVENT_VISITED_FALLARBOR_TOWN",
                "EVENT_VISITED_LAVARIDGE_TOWN",
                "EVENT_VISITED_FORTREE_CITY",
                "EVENT_VISITED_LILYCOVE_CITY",
                "EVENT_VISITED_MOSSDEEP_CITY",
                "EVENT_VISITED_SOOTOPOLIS_CITY",
                "EVENT_VISITED_EVER_GRANDE_CITY"
            ])

        self.free_fly_location_id = location_visited_event_to_id_map[fly_location_name]

        free_fly_location_location = self.multiworld.get_location("FREE_FLY_LOCATION", self.player)
        free_fly_location_location.item = None
        free_fly_location_location.place_locked_item(self.create_event(fly_location_name))

        # Key items which are considered in access rules but not randomized are converted to events and placed
        # in their vanilla locations so that the player can have them in their inventory for logic.
        def convert_unrandomized_items_to_events(tag: str) -> None:
            for location in locations:
                if location.tags is not None and tag in location.tags:
                    location.place_locked_item(self.create_event(self.item_id_to_name[location.default_item_code]))
                    location.address = None

        if self.multiworld.badges[self.player] == RandomizeBadges.option_vanilla:
            convert_unrandomized_items_to_events("Badge")
        if self.multiworld.hms[self.player] == RandomizeHms.option_vanilla:
            convert_unrandomized_items_to_events("HM")
        if not self.multiworld.rods[self.player]:
            convert_unrandomized_items_to_events("Rod")
        if not self.multiworld.bikes[self.player]:
            convert_unrandomized_items_to_events("Bike")
        if not self.multiworld.key_items[self.player]:
            convert_unrandomized_items_to_events("KeyItem")

    def pre_fill(self) -> None:
        # Items which are shuffled between their own locations
        if self.multiworld.badges[self.player] == RandomizeBadges.option_shuffle:
            badge_locations = [location for location, _ in self.badge_shuffle_info]
            badge_items = [item for _, item in self.badge_shuffle_info]

            collection_state = self.multiworld.get_all_state(False)
            if self.hm_shuffle_info is not None:
                for _, item in self.hm_shuffle_info:
                    collection_state.collect(item)

            self.random.shuffle(badge_locations)
            self.random.shuffle(badge_items)

            fill_restrictive(self.multiworld, collection_state, badge_locations, badge_items, True, True)

        if self.multiworld.hms[self.player] == RandomizeHms.option_shuffle:
            hm_locations = [location for location, _ in self.hm_shuffle_info]
            hm_items = [item for _, item in self.hm_shuffle_info]

            collection_state = self.multiworld.get_all_state(False)

            self.random.shuffle(hm_locations)
            self.random.shuffle(hm_items)

            fill_restrictive(self.multiworld, collection_state, hm_locations, hm_items, True, True)

    def generate_output(self, output_directory: str) -> None:
        def randomize_abilities() -> None:
            # Creating list of potential abilities
            ability_label_to_value = {ability.label.lower(): ability.ability_id for ability in emerald_data.abilities}

            ability_blacklist_labels = {"cacophony"}
            option_ability_blacklist = self.multiworld.ability_blacklist[self.player].value
            if option_ability_blacklist is not None:
                ability_blacklist_labels |= {ability_label.lower() for ability_label in option_ability_blacklist}

            ability_blacklist = {ability_label_to_value[label] for label in ability_blacklist_labels}
            ability_whitelist = [a.ability_id for a in emerald_data.abilities if a.ability_id not in ability_blacklist]

            if self.multiworld.abilities[self.player] == RandomizeAbilities.option_follow_evolutions:
                already_modified: Set[int] = set()

                # Loops through species and only tries to modify abilities if the pokemon has no pre-evolution
                # or if the pre-evolution has already been modified. Then tries to modify all species that evolve
                # from this one which have the same abilities.
                # The outer while loop only runs three times for vanilla ordering: Once for a first pass, once for
                # Hitmonlee/Hitmonchan, and once to verify that there's nothing left to do.
                while True:
                    had_clean_pass = True
                    for species in self.modified_data.species:
                        if species is None:
                            continue
                        if species.species_id in already_modified:
                            continue
                        if species.pre_evolution is not None and species.pre_evolution not in already_modified:
                            continue

                        had_clean_pass = False

                        old_abilities = species.abilities
                        new_abilities = (
                            0 if old_abilities[0] == 0 else self.random.choice(ability_whitelist),
                            0 if old_abilities[1] == 0 else self.random.choice(ability_whitelist)
                        )

                        evolutions = [species]
                        while len(evolutions) > 0:
                            evolution = evolutions.pop()
                            if evolution.abilities == old_abilities:
                                evolution.abilities = new_abilities
                                already_modified.add(evolution.species_id)
                                evolutions += [
                                    self.modified_data.species[evolution.species_id]
                                    for evolution in evolution.evolutions
                                    if evolution.species_id not in already_modified
                                ]

                    if had_clean_pass:
                        break
            else:  # Not following evolutions
                for species in self.modified_data.species:
                    if species is None:
                        continue

                    old_abilities = species.abilities
                    new_abilities = (
                        0 if old_abilities[0] == 0 else self.random.choice(ability_whitelist),
                        0 if old_abilities[1] == 0 else self.random.choice(ability_whitelist)
                    )

                    species.abilities = new_abilities

        def randomize_types() -> None:
            if self.multiworld.types[self.player] == RandomizeTypes.option_shuffle:
                type_map = list(range(18))
                self.random.shuffle(type_map)

                # We never want to map to the ??? type, so swap whatever index maps to ??? with ???
                # So ??? will always map to itself, and there are no pokemon which have the ??? type
                mystery_type_index = type_map.index(9)
                type_map[mystery_type_index], type_map[9] = type_map[9], type_map[mystery_type_index]

                for species in self.modified_data.species:
                    if species is not None:
                        species.types = (type_map[species.types[0]], type_map[species.types[1]])
            elif self.multiworld.types[self.player] == RandomizeTypes.option_completely_random:
                for species in self.modified_data.species:
                    if species is not None:
                        new_type_1 = get_random_type(self.random)
                        new_type_2 = new_type_1
                        if species.types[0] != species.types[1]:
                            while new_type_1 == new_type_2:
                                new_type_2 = get_random_type(self.random)

                        species.types = (new_type_1, new_type_2)
            elif self.multiworld.types[self.player] == RandomizeTypes.option_follow_evolutions:
                already_modified: Set[int] = set()

                # Similar to follow evolutions for abilities, but only needs to loop through once.
                # For every pokemon without a pre-evolution, generates a random mapping from old types to new types
                # and then walks through the evolution tree applying that map. This means that evolutions that share
                # types will have those types mapped to the same new types, and evolutions with new or diverging types
                # will still have new or diverging types.
                # Consider:
                # - Charmeleon (Fire/Fire) -> Charizard (Fire/Flying)
                # - Onyx (Rock/Ground) -> Steelix (Steel/Ground)
                # - Nincada (Bug/Ground) -> Ninjask (Bug/Flying) && Shedinja (Bug/Ghost)
                # - Azurill (Normal/Normal) -> Marill (Water/Water)
                for species in self.modified_data.species:
                    if species is None:
                        continue
                    if species.species_id in already_modified:
                        continue
                    if species.pre_evolution is not None and species.pre_evolution not in already_modified:
                        continue

                    type_map = list(range(18))
                    self.random.shuffle(type_map)

                    # We never want to map to the ??? type, so swap whatever index maps to ??? with ???
                    # So ??? will always map to itself, and there are no pokemon which have the ??? type
                    mystery_type_index = type_map.index(9)
                    type_map[mystery_type_index], type_map[9] = type_map[9], type_map[mystery_type_index]

                    evolutions = [species]
                    while len(evolutions) > 0:
                        evolution = evolutions.pop()
                        evolution.types = (type_map[evolution.types[0]], type_map[evolution.types[1]])
                        already_modified.add(evolution.species_id)
                        evolutions += [self.modified_data.species[evolution.species_id] for evolution in evolution.evolutions]

        def randomize_learnsets() -> None:
            type_bias = self.multiworld.move_match_type_bias[self.player].value
            normal_bias = self.multiworld.move_normal_type_bias[self.player].value

            for species in self.modified_data.species:
                if species is None:
                    continue

                old_learnset = species.learnset
                new_learnset: List[LearnsetMove] = []

                i = 0
                # Replace filler MOVE_NONEs at start of list
                while old_learnset[i].move_id == 0:
                    if self.multiworld.level_up_moves[self.player] == LevelUpMoves.option_start_with_four_moves:
                        new_move = get_random_move(self.random, {move.move_id for move in new_learnset}, type_bias, normal_bias, species.types)
                    else:
                        new_move = 0
                    new_learnset.append(LearnsetMove(old_learnset[i].level, new_move))
                    i += 1

                while i < len(old_learnset):
                    # Guarantees the starter has a good damaging move
                    if i == 3:
                        new_move = get_random_damaging_move(self.random, {move.move_id for move in new_learnset})
                    else:
                        new_move = get_random_move(self.random, {move.move_id for move in new_learnset}, type_bias, normal_bias, species.types)
                    new_learnset.append(LearnsetMove(old_learnset[i].level, new_move))
                    i += 1

                species.learnset = new_learnset

        def randomize_tm_hm_compatibility() -> None:
            tm_compatibility = self.multiworld.tm_compatibility[self.player].value
            hm_compatibility = self.multiworld.hm_compatibility[self.player].value

            for species in self.modified_data.species:
                if species is None:
                    continue

                combatibility_array = int_to_bool_array(species.tm_hm_compatibility)

                # TMs
                for i in range(0, 50):
                    if tm_compatibility == TmCompatibility.option_fully_compatible:
                        combatibility_array[i] = True
                    elif tm_compatibility == TmCompatibility.option_completely_random:
                        combatibility_array[i] = self.random.choice([True, False])

                # HMs
                for i in range(50, 58):
                    if hm_compatibility == HmCompatibility.option_fully_compatible:
                        combatibility_array[i] = True
                    elif hm_compatibility == HmCompatibility.option_completely_random:
                        combatibility_array[i] = self.random.choice([True, False])

                species.tm_hm_compatibility = bool_array_to_int(combatibility_array)

        def randomize_tm_moves() -> None:
            new_moves: Set[int] = set()

            for i in range(50):
                new_move = get_random_move(self.random, new_moves)
                new_moves.add(new_move)
                self.modified_data.tmhm_moves[i] = new_move

        def randomize_wild_encounters() -> None:
            should_match_bst = self.multiworld.wild_pokemon[self.player] in {
                RandomizeWildPokemon.option_match_base_stats,
                RandomizeWildPokemon.option_match_base_stats_and_type
            }
            should_match_type = self.multiworld.wild_pokemon[self.player] in {
                RandomizeWildPokemon.option_match_type,
                RandomizeWildPokemon.option_match_base_stats_and_type
            }
            should_allow_legendaries = self.multiworld.allow_wild_legendaries[self.player].value == Toggle.option_true

            for map_data in self.modified_data.maps:
                new_encounters: List[Optional[EncounterTableData]] = [None, None, None]
                old_encounters = [map_data.land_encounters, map_data.water_encounters, map_data.fishing_encounters]

                for i, table in enumerate(old_encounters):
                    if table is not None:
                        species_old_to_new_map: Dict[int, int] = {}
                        for species_id in table.slots:
                            if species_id not in species_old_to_new_map:
                                original_species = emerald_data.species[species_id]
                                target_bst = sum(original_species.base_stats) if should_match_bst else None
                                target_type = self.random.choice(original_species.types) if should_match_type else None

                                species_old_to_new_map[species_id] = get_random_species(
                                    self.random,
                                    self.modified_data.species,
                                    target_bst,
                                    target_type,
                                    should_allow_legendaries
                                ).species_id

                        new_slots: List[int] = []
                        for species_id in table.slots:
                            new_slots.append(species_old_to_new_map[species_id])

                        new_encounters[i] = EncounterTableData(new_slots, table.rom_address)

                map_data.land_encounters = new_encounters[0]
                map_data.water_encounters = new_encounters[1]
                map_data.fishing_encounters = new_encounters[2]

        def randomize_static_encounters() -> None:
            if self.multiworld.static_encounters[self.player] == RandomizeStaticEncounters.option_shuffle:
                shuffled_species = [encounter.species_id for encounter in emerald_data.static_encounters]
                self.random.shuffle(shuffled_species)

                self.modified_data.static_encounters = []
                for i, encounter in enumerate(emerald_data.static_encounters):
                    self.modified_data.static_encounters.append(StaticEncounterData(
                        shuffled_species[i],
                        encounter.rom_address
                    ))
            else:
                should_match_bst = self.multiworld.static_encounters[self.player] in {
                    RandomizeStaticEncounters.option_match_base_stats,
                    RandomizeStaticEncounters.option_match_base_stats_and_type
                }
                should_match_type = self.multiworld.static_encounters[self.player] in {
                    RandomizeStaticEncounters.option_match_type,
                    RandomizeStaticEncounters.option_match_base_stats_and_type
                }

                for encounter in emerald_data.static_encounters:
                    original_species = self.modified_data.species[encounter.species_id]
                    target_bst = sum(original_species.base_stats) if should_match_bst else None
                    target_type = self.random.choice(original_species.types) if should_match_type else None

                    self.modified_data.static_encounters.append(StaticEncounterData(
                        get_random_species(self.random, self.modified_data.species, target_bst, target_type).species_id,
                        encounter.rom_address
                    ))

        def randomize_opponent_parties() -> None:
            should_match_bst = self.multiworld.trainer_parties[self.player] in {
                RandomizeTrainerParties.option_match_base_stats,
                RandomizeTrainerParties.option_match_base_stats_and_type
            }
            should_match_type = self.multiworld.trainer_parties[self.player] in {
                RandomizeTrainerParties.option_match_type,
                RandomizeTrainerParties.option_match_base_stats_and_type
            }
            allow_legendaries = self.multiworld.allow_trainer_legendaries[self.player].value == Toggle.option_true

            for trainer in self.modified_data.trainers:
                new_party = []
                for pokemon in trainer.party.pokemon:
                    original_species = emerald_data.species[pokemon.species_id]
                    target_bst = sum(original_species.base_stats) if should_match_bst else None
                    target_type = self.random.choice(original_species.types) if should_match_type else None

                    new_species = get_random_species(
                        self.random,
                        self.modified_data.species,
                        target_bst,
                        target_type,
                        allow_legendaries
                    )

                    # Could cache this per species
                    tm_hm_movepool = list({
                        self.modified_data.tmhm_moves[i]
                        for i, is_compatible in enumerate(int_to_bool_array(new_species.tm_hm_compatibility))
                        if is_compatible
                    })
                    level_up_movepool = list({
                        move.move_id
                        for move in new_species.learnset
                        if move.level <= pokemon.level
                    })

                    new_moves = (
                        self.random.choice(tm_hm_movepool if self.random.random() < 0.25 and len(tm_hm_movepool) > 0 else level_up_movepool),
                        self.random.choice(tm_hm_movepool if self.random.random() < 0.25 and len(tm_hm_movepool) > 0 else level_up_movepool),
                        self.random.choice(tm_hm_movepool if self.random.random() < 0.25 and len(tm_hm_movepool) > 0 else level_up_movepool),
                        self.random.choice(tm_hm_movepool if self.random.random() < 0.25 and len(tm_hm_movepool) > 0 else level_up_movepool)
                    )

                    new_party.append(TrainerPokemonData(new_species.species_id, pokemon.level, new_moves))

                trainer.party.pokemon = new_party

        def randomize_starters() -> None:
            match_bst = self.multiworld.starters[self.player] in {
                RandomizeStarters.option_match_base_stats,
                RandomizeStarters.option_match_base_stats_and_type
            }
            match_type = self.multiworld.starters[self.player] in {
                RandomizeStarters.option_match_type,
                RandomizeStarters.option_match_base_stats_and_type
            }
            allow_legendaries = self.multiworld.allow_starter_legendaries[self.player].value == Toggle.option_true

            starter_bsts = (
                sum(emerald_data.species[emerald_data.starters[0]].base_stats) if match_bst else None,
                sum(emerald_data.species[emerald_data.starters[1]].base_stats) if match_bst else None,
                sum(emerald_data.species[emerald_data.starters[2]].base_stats) if match_bst else None
            )

            starter_types = (
                self.random.choice(emerald_data.species[emerald_data.starters[0]].types) if match_type else None,
                self.random.choice(emerald_data.species[emerald_data.starters[1]].types) if match_type else None,
                self.random.choice(emerald_data.species[emerald_data.starters[2]].types) if match_type else None
            )

            new_starters = (
                get_random_species(self.random, self.modified_data.species, starter_bsts[0], starter_types[0], allow_legendaries),
                get_random_species(self.random, self.modified_data.species, starter_bsts[1], starter_types[1], allow_legendaries),
                get_random_species(self.random, self.modified_data.species, starter_bsts[2], starter_types[2], allow_legendaries)
            )

            easter_egg_type, easter_egg_value = get_easter_egg(self.multiworld.easter_egg[self.player].value)
            if easter_egg_type == 1:
                new_starters = (
                    self.modified_data.species[easter_egg_value],
                    self.modified_data.species[easter_egg_value],
                    self.modified_data.species[easter_egg_value],
                )

            self.modified_data.starters = (
                new_starters[0].species_id,
                new_starters[1].species_id,
                new_starters[2].species_id
            )

            # Putting the unchosen starter onto the rival's team
            rival_teams = [
                [
                    ("TRAINER_BRENDAN_ROUTE_103_TREECKO", 0, False),
                    ("TRAINER_BRENDAN_RUSTBORO_TREECKO",  1, False),
                    ("TRAINER_BRENDAN_ROUTE_110_TREECKO", 2, True ),
                    ("TRAINER_BRENDAN_ROUTE_119_TREECKO", 2, True ),
                    ("TRAINER_BRENDAN_LILYCOVE_TREECKO",  3, True ),
                    ("TRAINER_MAY_ROUTE_103_TREECKO",     0, False),
                    ("TRAINER_MAY_RUSTBORO_TREECKO",      1, False),
                    ("TRAINER_MAY_ROUTE_110_TREECKO",     2, True ),
                    ("TRAINER_MAY_ROUTE_119_TREECKO",     2, True ),
                    ("TRAINER_MAY_LILYCOVE_TREECKO",      3, True )
                ],
                [
                    ("TRAINER_BRENDAN_ROUTE_103_TORCHIC", 0, False),
                    ("TRAINER_BRENDAN_RUSTBORO_TORCHIC",  1, False),
                    ("TRAINER_BRENDAN_ROUTE_110_TORCHIC", 2, True ),
                    ("TRAINER_BRENDAN_ROUTE_119_TORCHIC", 2, True ),
                    ("TRAINER_BRENDAN_LILYCOVE_TORCHIC",  3, True ),
                    ("TRAINER_MAY_ROUTE_103_TORCHIC",     0, False),
                    ("TRAINER_MAY_RUSTBORO_TORCHIC",      1, False),
                    ("TRAINER_MAY_ROUTE_110_TORCHIC",     2, True ),
                    ("TRAINER_MAY_ROUTE_119_TORCHIC",     2, True ),
                    ("TRAINER_MAY_LILYCOVE_TORCHIC",      3, True )
                ],
                [
                    ("TRAINER_BRENDAN_ROUTE_103_MUDKIP", 0, False),
                    ("TRAINER_BRENDAN_RUSTBORO_MUDKIP",  1, False),
                    ("TRAINER_BRENDAN_ROUTE_110_MUDKIP", 2, True ),
                    ("TRAINER_BRENDAN_ROUTE_119_MUDKIP", 2, True ),
                    ("TRAINER_BRENDAN_LILYCOVE_MUDKIP",  3, True ),
                    ("TRAINER_MAY_ROUTE_103_MUDKIP",     0, False),
                    ("TRAINER_MAY_RUSTBORO_MUDKIP",      1, False),
                    ("TRAINER_MAY_ROUTE_110_MUDKIP",     2, True ),
                    ("TRAINER_MAY_ROUTE_119_MUDKIP",     2, True ),
                    ("TRAINER_MAY_LILYCOVE_MUDKIP",      3, True )
                ]
            ]

            for i, starter in enumerate([new_starters[1], new_starters[2], new_starters[0]]):
                potential_evolutions = [evolution.species_id for evolution in starter.evolutions]
                picked_evolution = starter.species_id
                if len(potential_evolutions) > 0:
                    picked_evolution = self.random.choice(potential_evolutions)

                for trainer_name, starter_position, is_evolved in rival_teams[i]:
                    trainer_data = self.modified_data.trainers[emerald_data.constants[trainer_name]]
                    trainer_data.party.pokemon[starter_position].species_id = picked_evolution if is_evolved else starter.species_id

        # Randomize species data
        if self.multiworld.abilities[self.player] != RandomizeAbilities.option_vanilla:
            randomize_abilities()

        if self.multiworld.types[self.player] != RandomizeTypes.option_vanilla:
            randomize_types()

        if self.multiworld.level_up_moves[self.player] != LevelUpMoves.option_vanilla:
            randomize_learnsets()

        randomize_tm_hm_compatibility()  # Options are checked within this function

        min_catch_rate = min(self.multiworld.min_catch_rate[self.player].value, 255)
        for species in self.modified_data.species:
            if species is not None:
                species.catch_rate = max(species.catch_rate, min_catch_rate)

        if self.multiworld.tm_moves[self.player]:
            randomize_tm_moves()

        # Randomize wild encounters
        if self.multiworld.wild_pokemon[self.player] != RandomizeWildPokemon.option_vanilla:
            randomize_wild_encounters()

        # Randomize static encounters
        if self.multiworld.static_encounters[self.player] != RandomizeStaticEncounters.option_vanilla:
            randomize_static_encounters()

        # Randomize opponents
        if self.multiworld.trainer_parties[self.player] != RandomizeTrainerParties.option_vanilla:
            randomize_opponent_parties()

        # Randomize starters
        if self.multiworld.starters[self.player] != RandomizeStarters.option_vanilla:
            randomize_starters()

        generate_output(self.modified_data, self.multiworld, self.player, output_directory)

    def fill_slot_data(self) -> Dict[str, Any]:
        slot_data: Dict[str, Any] = {}

        sent_options = [
            "goal",
            "badges",
            "hms",
            "key_items",
            "bikes",
            "rods",
            "overworld_items",
            "hidden_items",
            "npc_gifts",
            "berry_trees",
            "require_itemfinder",
            "require_flash",
            "enable_ferry",
            "elite_four_requirement",
            "elite_four_count",
            "norman_requirement",
            "norman_count",
            "extra_boulders",
            "free_fly_location",
            "fly_without_badge",
            "remote_items",
        ]

        for option_name in sent_options:
            option = getattr(self.multiworld, option_name)[self.player]
            slot_data[option_name] = option.value

        slot_data["free_fly_location_id"] = self.free_fly_location_id
        slot_data["remove_roadblocks"] = list(self.multiworld.remove_roadblocks[self.player].value)

        return slot_data

    def create_item(self, name: str) -> PokemonEmeraldItem:
        return self.create_item_by_code(self.item_name_to_id[name])

    def create_item_by_code(self, item_code: int) -> PokemonEmeraldItem:
        return PokemonEmeraldItem(
            self.item_id_to_name[item_code],
            get_item_classification(item_code),
            item_code,
            self.player
        )

    def create_event(self, name: str) -> PokemonEmeraldItem:
        return PokemonEmeraldItem(
            name,
            ItemClassification.progression,
            None,
            self.player
        )<|MERGE_RESOLUTION|>--- conflicted
+++ resolved
@@ -20,12 +20,8 @@
 from .locations import PokemonEmeraldLocation, create_location_label_to_id_map, create_locations_with_tags
 from .options import (ItemPoolType, RandomizeWildPokemon, RandomizeBadges, RandomizeTrainerParties, RandomizeHms,
                       RandomizeStarters, LevelUpMoves, RandomizeAbilities, RandomizeTypes, TmCompatibility,
-<<<<<<< HEAD
                       HmCompatibility, RandomizeStaticEncounters, NormanRequirement, ReceiveItemMessages,
                       option_definitions)
-=======
-                      HmCompatibility, RandomizeStaticEncounters, NormanRequirement, Goal, option_definitions)
->>>>>>> 353287f4
 from .pokemon import get_random_species, get_random_move, get_random_damaging_move, get_random_type
 from .regions import create_regions, shuffle_warps
 from .rom import PokemonEmeraldDeltaPatch, generate_output, location_visited_event_to_id_map
@@ -278,25 +274,11 @@
         if self.multiworld.require_flash[self.player]:
             add_flash_rules(self.multiworld, self.player)
 
-<<<<<<< HEAD
-        shuffle_warps(self.multiworld, self.player)
-
-    def generate_basic(self) -> None:
-=======
         # Warp rando has to happen after rules are set and items are created
         if self.multiworld.warps[self.player].value == Toggle.option_true:
             shuffle_warps(self.multiworld, self.player)
 
-    def generate_basic(self):
-        victory_event_name = "EVENT_DEFEAT_CHAMPION"
-        if self.multiworld.goal[self.player] == Goal.option_steven:
-            victory_event_name = "EVENT_DEFEAT_STEVEN"
-        if self.multiworld.goal[self.player] == Goal.option_norman:
-            victory_event_name = "EVENT_DEFEAT_NORMAN"
-
-        self.multiworld.completion_condition[self.player] = lambda state: state.has(victory_event_name, self.player)
-
->>>>>>> 353287f4
+    def generate_basic(self) -> None:
         locations: List[PokemonEmeraldLocation] = self.multiworld.get_locations(self.player)
 
         # Set our free fly location
