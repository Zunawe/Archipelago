"""
Functions related to AP regions for Pokemon Emerald (see ./data/regions for region definitions)
"""
from collections import Counter
<<<<<<< HEAD
from typing import Callable, List, Set, Tuple

from BaseClasses import Entrance, ItemClassification, Region, MultiWorld
=======
from typing import Tuple, List, Set, Callable

from BaseClasses import CollectionState, Entrance, ItemClassification, Region, MultiWorld
>>>>>>> 353287f4

from .data import data
from .items import PokemonEmeraldItem
from .locations import PokemonEmeraldLocation


def create_regions(multiworld: MultiWorld, player: int) -> None:
    """
    Iterates through regions created from JSON to create regions and adds them to the multiworld.
    Also creates and places events and connects regions via warps and the exits defined in the JSON.
    """
    connections: List[Tuple[str, str, str, bool]] = []
    for region_name, region_data in data.regions.items():
        new_region = Region(region_name, player, multiworld)

        for event_data in region_data.events:
            event = PokemonEmeraldLocation(player, event_data.name, None, new_region)
            event.place_locked_item(PokemonEmeraldItem(event_data.name, ItemClassification.progression, None, player))
            new_region.locations.append(event)

        for region_exit in region_data.exits:
            connections.append((f"{region_name} -> {region_exit}", region_name, region_exit))

        for warp in region_data.warps:
            dest_warp = data.warps[data.warp_destinations[warp]]
            if dest_warp.parent_region is None:
                continue
            connections.append((warp, region_name, dest_warp.parent_region))

        multiworld.regions.append(new_region)

    for name, source, dest in connections:
        multiworld.get_region(source, player).connect(multiworld.get_region(dest, player), name)

    menu = Region("Menu", player, multiworld)
    menu.connect(multiworld.get_region("REGION_LITTLEROOT_TOWN/MAIN", player), "Start Game")

    multiworld.regions.append(menu)


<<<<<<< HEAD
unrandomizable_warps = {
=======
_unrandomizable_warps = {
    "MAP_LITTLEROOT_TOWN:1/MAP_LITTLEROOT_TOWN_BRENDANS_HOUSE_1F:1",
    "MAP_LITTLEROOT_TOWN_BRENDANS_HOUSE_1F:0,1/MAP_LITTLEROOT_TOWN:1",
    "MAP_LITTLEROOT_TOWN_BRENDANS_HOUSE_1F:2/MAP_LITTLEROOT_TOWN_BRENDANS_HOUSE_2F:0",
    "MAP_LITTLEROOT_TOWN_BRENDANS_HOUSE_2F:0/MAP_LITTLEROOT_TOWN_BRENDANS_HOUSE_1F:2",
    "MAP_LITTLEROOT_TOWN:0/MAP_LITTLEROOT_TOWN_MAYS_HOUSE_1F:1",
    "MAP_LITTLEROOT_TOWN_MAYS_HOUSE_1F:0,1/MAP_LITTLEROOT_TOWN:0",
    "MAP_LITTLEROOT_TOWN_MAYS_HOUSE_1F:2/MAP_LITTLEROOT_TOWN_MAYS_HOUSE_2F:0",
    "MAP_LITTLEROOT_TOWN_MAYS_HOUSE_2F:0/MAP_LITTLEROOT_TOWN_MAYS_HOUSE_1F:2",

>>>>>>> 353287f4
    "MAP_EVER_GRANDE_CITY_POKEMON_LEAGUE_1F:2,3/MAP_EVER_GRANDE_CITY_HALL5:0",
    "MAP_EVER_GRANDE_CITY_HALL5:0,2,3/MAP_EVER_GRANDE_CITY_POKEMON_LEAGUE_1F:2",
    "MAP_EVER_GRANDE_CITY_HALL5:1/MAP_EVER_GRANDE_CITY_SIDNEYS_ROOM:0",
    "MAP_EVER_GRANDE_CITY_SIDNEYS_ROOM:0/MAP_EVER_GRANDE_CITY_HALL5:1",
    "MAP_EVER_GRANDE_CITY_SIDNEYS_ROOM:1/MAP_EVER_GRANDE_CITY_HALL1:0",
    "MAP_EVER_GRANDE_CITY_HALL1:0,2,3/MAP_EVER_GRANDE_CITY_SIDNEYS_ROOM:1",
    "MAP_EVER_GRANDE_CITY_HALL1:1/MAP_EVER_GRANDE_CITY_PHOEBES_ROOM:0",
    "MAP_EVER_GRANDE_CITY_PHOEBES_ROOM:0/MAP_EVER_GRANDE_CITY_HALL1:1",
    "MAP_EVER_GRANDE_CITY_PHOEBES_ROOM:1/MAP_EVER_GRANDE_CITY_HALL2:0",
    "MAP_EVER_GRANDE_CITY_HALL2:0,2,3/MAP_EVER_GRANDE_CITY_PHOEBES_ROOM:1",
    "MAP_EVER_GRANDE_CITY_HALL2:1/MAP_EVER_GRANDE_CITY_GLACIAS_ROOM:0",
    "MAP_EVER_GRANDE_CITY_GLACIAS_ROOM:0/MAP_EVER_GRANDE_CITY_HALL2:1",
    "MAP_EVER_GRANDE_CITY_GLACIAS_ROOM:1/MAP_EVER_GRANDE_CITY_HALL3:0",
    "MAP_EVER_GRANDE_CITY_HALL3:0,2,3/MAP_EVER_GRANDE_CITY_GLACIAS_ROOM:1",
    "MAP_EVER_GRANDE_CITY_HALL3:1/MAP_EVER_GRANDE_CITY_DRAKES_ROOM:0",
    "MAP_EVER_GRANDE_CITY_DRAKES_ROOM:0/MAP_EVER_GRANDE_CITY_HALL3:1",
    "MAP_EVER_GRANDE_CITY_DRAKES_ROOM:1/MAP_EVER_GRANDE_CITY_HALL4:0",
<<<<<<< HEAD
    "MAP_EVER_GRANDE_CITY_CHAMPIONS_ROOM:0/MAP_EVER_GRANDE_CITY_HALL4:1",
    "MAP_EVER_GRANDE_CITY_CHAMPIONS_ROOM:1/MAP_EVER_GRANDE_CITY_HALL_OF_FAME:0"
=======
    "MAP_EVER_GRANDE_CITY_HALL4:0/MAP_EVER_GRANDE_CITY_DRAKES_ROOM:1",
    "MAP_EVER_GRANDE_CITY_CHAMPIONS_ROOM:0/MAP_EVER_GRANDE_CITY_HALL4:1",
    "MAP_EVER_GRANDE_CITY_HALL4:1/MAP_EVER_GRANDE_CITY_CHAMPIONS_ROOM:0",
    "MAP_EVER_GRANDE_CITY_CHAMPIONS_ROOM:1/MAP_EVER_GRANDE_CITY_HALL_OF_FAME:0"
    "MAP_EVER_GRANDE_CITY_HALL_OF_FAME:0/MAP_EVER_GRANDE_CITY_CHAMPIONS_ROOM:1"
>>>>>>> 353287f4
}


def shuffle_warps(multiworld: MultiWorld, player: int):
<<<<<<< HEAD
    # Counter keeps track of which warps can be randomized and how many times each one has been involved in a swap
    warp_swap_counter: Counter[str] = Counter({
        warp: 0
        for warp in multiworld.worlds[player].modified_data.warp_destinations.keys()
        if warp not in unrandomizable_warps
    })

    def rotate_entrances(*entrance_pairs: Tuple[Entrance, Entrance]):
=======
    """
    Randomizes two-way warps while maintaining a fully connected map.

    Until 1000 swaps have been made, every iteration of a loop, two pairs of warps are chosen randomly and have their
    destinations swapped. For example, the pairs (A, B) and (C, D) are chosen where A leads to B, B leads to A, C leads
    to D, and D leads to C. The destinations are "rotated" so that the resulting pairs look like (A, D) and (C, B).
    Then, check to see whether any regions were made unreachable by the rotation. If so, undo the changes.

    To potentially cut down on the number of times we must check that every region is reachable, the function tries
    to do multiple rotations before checking. The first "group size" is 1, so one rotation is made before checking
    reachability. Every time the rotation is successful in maintaining a connected graph, increase the group size by 1.
    So if group size is 5, do 5 rotations before checking reachability. If the graph isn't fully connected, undo all 5.
    Every time the rotation results in a graph that isn't fully connected, divide group size by 2. Growing linearly
    while shrinking exponentially ensures we're usually at a size where making swaps does not result in unreachable
    regions. Increasing group size makes it more likely we will have unreachable regions the next time we check, but
    if we're successful enough times in making multiple rotations before checking connectedness, it should save time
    overall.

    In the case where the graph is already very unlikely to be connected after a rotation, we don't want to have this
    group rotation method put us in a situation where every time we have a successful swap, we try to swap more next
    time and always fail. So group swaps will only come into effect after a few successful swaps in a row. The idea is
    to create a self-regulating system that saves reachability checks when it can, but doesn't waste too many swaps to
    do so.

    Instead of only rotating 2 pairs of warps, we can rotate an arbitrary amount (see the docstring for
    `rotate_entrances`). This should increase the variety of possible resulting graphs, but may result in more
    instances of unreachable regions. Here, the number of pairs is random on the interval [2, 5].

    To increase the "perceived" randomness of the resulting graph, the candidates for randomly chosen warps are heavily
    biased toward warps that have been involved in fewer swaps. Every failed swap, the next attempt will involve
    warps that have been involved in one more previous swap. Every successful swap, the ceiling is reset to the average
    number of times any given warp has been swapped. This makes it much less likely that there will be untouched
    swaps after randomization, even without a large number of total swaps.
    """
    # Counter keeps track of which warps can be randomized and how many times each one has been involved in a swap
    warp_swap_counter: Counter[str] = Counter({
        warp: 0
        for warp in multiworld.worlds[player].modified_data.warp_map.keys()
        if warp not in _unrandomizable_warps
    })

    def rotate_entrances(*entrance_pairs: Tuple[Entrance, Entrance]) -> Callable[[], None]:
>>>>>>> 353287f4
        """
        For two-way warps, shift their connections over by one in the list of pairs. For example:

        A   C   E
        |   |   |
        B   D   F

        becomes

        A   C   E
        |   |   |
        D   F   B

        Returns a function which undoes the rotation.
        """

        for i, (AB, BA) in enumerate(entrance_pairs):
            BA_next = entrance_pairs[(i + 1) % len(entrance_pairs)][1]
            AB_prev = entrance_pairs[(i - 1) % len(entrance_pairs)][0]

            AB.connected_region.entrances.remove(AB)
            AB.connect(BA_next.parent_region)
            multiworld.worlds[player].modified_data.warp_destinations[AB.name] = BA_next.name
<<<<<<< HEAD
            multiworld.worlds[player].modified_data.warp_map[AB.name] = f"{AB.name.split('/')[0]}/{BA_next.name.split('/')[1]}"
=======
            multiworld.worlds[player].modified_data.warp_map[AB.name] = f"{AB.name.split('/')[0]}/{BA_next.name.split('/')[0]}"
>>>>>>> 353287f4

            BA.connected_region.entrances.remove(BA)
            BA.connect(AB_prev.parent_region)
            multiworld.worlds[player].modified_data.warp_destinations[BA.name] = AB_prev.name
<<<<<<< HEAD
            multiworld.worlds[player].modified_data.warp_map[BA.name] = f"{BA.name.split('/')[0]}/{AB_prev.name.split('/')[1]}"
=======
            multiworld.worlds[player].modified_data.warp_map[BA.name] = f"{BA.name.split('/')[0]}/{AB_prev.name.split('/')[0]}"
>>>>>>> 353287f4

            warp_swap_counter.update({AB.name: 1})
            warp_swap_counter.update({BA.name: 1})

        def undo():
            for AB, BA in entrance_pairs:
                AB.connected_region.entrances.remove(AB)
                AB.connect(BA.parent_region)
                multiworld.worlds[player].modified_data.warp_destinations[AB.name] = BA.name
<<<<<<< HEAD
                multiworld.worlds[player].modified_data.warp_map[AB.name] = f"{AB.name.split('/')[0]}/{BA.name.split('/')[1]}"
=======
                multiworld.worlds[player].modified_data.warp_map[AB.name] = f"{AB.name.split('/')[0]}/{BA.name.split('/')[0]}"
>>>>>>> 353287f4

                BA.connected_region.entrances.remove(BA)
                BA.connect(AB.parent_region)
                multiworld.worlds[player].modified_data.warp_destinations[BA.name] = AB.name
<<<<<<< HEAD
                multiworld.worlds[player].modified_data.warp_map[BA.name] = f"{BA.name.split('/')[0]}/{AB.name.split('/')[1]}"
=======
                multiworld.worlds[player].modified_data.warp_map[BA.name] = f"{BA.name.split('/')[0]}/{AB.name.split('/')[0]}"
>>>>>>> 353287f4

                warp_swap_counter.subtract({AB.name: 1})
                warp_swap_counter.subtract({BA.name: 1})

        return undo

    all_regions: Set[Region] = set(multiworld.get_regions(player))

<<<<<<< HEAD
=======
    def is_map_fully_connected() -> bool:
        world = multiworld.worlds[player]
        all_state = CollectionState(multiworld)

        for item in multiworld.itempool:
            if item.player == player:
                all_state.collect(item)

        # Enabling either HM/Badge shuffle seems to increase warp rando time by ~80% because of this
        if world.hm_shuffle_info is not None:
            for _, item in world.hm_shuffle_info:
                all_state.collect(item)

        if world.badge_shuffle_info is not None:
            for _, item in world.badge_shuffle_info:
                all_state.collect(item)

        reachable_regions = all_state.reachable_regions[player]

        assert not len(reachable_regions) == len(all_regions) ^ len(all_regions - reachable_regions) == 0

        return len(reachable_regions) == len(all_regions)

>>>>>>> 353287f4
    group_size = 1  # Controls the number of rotations to do before checking connectedness
    max_candidate_swaps = 0  # The maximum number of times a warp can have already been swapped before being considered
    num_swaps = 0  # Tracks the number of warps that have been swapped
    panic_counter = 0  # Breaks out of loops that could otherwise be infinite or very long
    while num_swaps < 1000 and panic_counter < 10000:
        panic_counter += 1

        # A list of warps we're allowed to swap this iteration
<<<<<<< HEAD
        # sorted for reproducibility
        candidate_warps = sorted([
            warp
            for warp in warp_swap_counter.keys()
            if warp_swap_counter[warp] <= max_candidate_swaps
        ])

        undo_stack: List[Callable[[], None]] = []
        for _i in range(group_size):
=======
        candidate_warps = [
            warp
            for warp in warp_swap_counter
            if warp_swap_counter[warp] <= max_candidate_swaps
        ]

        undo_stack: List[Callable[[], None]] = []
        for _i in range(group_size if group_size > 3 else 1):
>>>>>>> 353287f4
            warps_in_rotation: Set[str] = set()
            pairs: List[Tuple[Entrance, Entrance]] = []

            # Varies the number of pairs in the rotation for more diverse outcomes
<<<<<<< HEAD
            num_pairs = multiworld.worlds[player].random.randrange(2, 5)

            for _j in range(num_pairs):
                while True and panic_counter < 10000:
=======
            num_pairs = multiworld.worlds[player].random.randrange(2, 6)

            for _j in range(num_pairs):
                while panic_counter < 10000:
>>>>>>> 353287f4
                    panic_counter += 1
                    AB = multiworld.get_entrance(multiworld.worlds[player].random.choice(candidate_warps), player)
                    BA = multiworld.get_entrance(multiworld.worlds[player].modified_data.warp_destinations[AB.name], player)

<<<<<<< HEAD
=======
                    assert not AB.name in _unrandomizable_warps
                    assert not BA.name in _unrandomizable_warps

>>>>>>> 353287f4
                    if multiworld.worlds[player].modified_data.warp_destinations[BA.name] != AB.name:
                        continue
                    if AB.name in warps_in_rotation or BA.name in warps_in_rotation:
                        continue

                    pairs.append((AB, BA))
<<<<<<< HEAD
                    break

                warps_in_rotation |= {AB.name, BA.name}

=======
                    warps_in_rotation |= {AB.name, BA.name}
                    break

>>>>>>> 353287f4
            undo_stack.append(rotate_entrances(*pairs))

        # If all regions are reachable, try doing more swaps next time before checking connectedness and reset the limit
        # on which warps should be swapped first. Otherwise, undo the rotations we've done in reverse order, cut the
        # number of swaps next time, and increase the pool of warps to include more warps that have already been
        # swapped.
<<<<<<< HEAD
        if len(all_regions - multiworld.get_all_state(False).reachable_regions[player]) == 0:
            num_swaps += group_size
            group_size += 1
            max_candidate_swaps = 0
        else:
            for undo in reversed(undo_stack):
                undo()
            assert(len(all_regions - multiworld.get_all_state(False).reachable_regions[player]) == 0)
=======
        if is_map_fully_connected():
            num_swaps += group_size
            group_size += 1
            max_candidate_swaps = int(sum(warp_swap_counter.values()) / len(warp_swap_counter))  # Counter.total() in Python 3.10
        else:
            for undo in reversed(undo_stack):
                undo()

            assert is_map_fully_connected()
>>>>>>> 353287f4

            group_size = max(int(group_size / 2), 1)
            max_candidate_swaps += 1<|MERGE_RESOLUTION|>--- conflicted
+++ resolved
@@ -2,15 +2,9 @@
 Functions related to AP regions for Pokemon Emerald (see ./data/regions for region definitions)
 """
 from collections import Counter
-<<<<<<< HEAD
 from typing import Callable, List, Set, Tuple
 
-from BaseClasses import Entrance, ItemClassification, Region, MultiWorld
-=======
-from typing import Tuple, List, Set, Callable
-
 from BaseClasses import CollectionState, Entrance, ItemClassification, Region, MultiWorld
->>>>>>> 353287f4
 
 from .data import data
 from .items import PokemonEmeraldItem
@@ -22,7 +16,7 @@
     Iterates through regions created from JSON to create regions and adds them to the multiworld.
     Also creates and places events and connects regions via warps and the exits defined in the JSON.
     """
-    connections: List[Tuple[str, str, str, bool]] = []
+    connections: List[Tuple[str, str, str]] = []
     for region_name, region_data in data.regions.items():
         new_region = Region(region_name, player, multiworld)
 
@@ -51,9 +45,6 @@
     multiworld.regions.append(menu)
 
 
-<<<<<<< HEAD
-unrandomizable_warps = {
-=======
 _unrandomizable_warps = {
     "MAP_LITTLEROOT_TOWN:1/MAP_LITTLEROOT_TOWN_BRENDANS_HOUSE_1F:1",
     "MAP_LITTLEROOT_TOWN_BRENDANS_HOUSE_1F:0,1/MAP_LITTLEROOT_TOWN:1",
@@ -64,7 +55,6 @@
     "MAP_LITTLEROOT_TOWN_MAYS_HOUSE_1F:2/MAP_LITTLEROOT_TOWN_MAYS_HOUSE_2F:0",
     "MAP_LITTLEROOT_TOWN_MAYS_HOUSE_2F:0/MAP_LITTLEROOT_TOWN_MAYS_HOUSE_1F:2",
 
->>>>>>> 353287f4
     "MAP_EVER_GRANDE_CITY_POKEMON_LEAGUE_1F:2,3/MAP_EVER_GRANDE_CITY_HALL5:0",
     "MAP_EVER_GRANDE_CITY_HALL5:0,2,3/MAP_EVER_GRANDE_CITY_POKEMON_LEAGUE_1F:2",
     "MAP_EVER_GRANDE_CITY_HALL5:1/MAP_EVER_GRANDE_CITY_SIDNEYS_ROOM:0",
@@ -82,30 +72,15 @@
     "MAP_EVER_GRANDE_CITY_HALL3:1/MAP_EVER_GRANDE_CITY_DRAKES_ROOM:0",
     "MAP_EVER_GRANDE_CITY_DRAKES_ROOM:0/MAP_EVER_GRANDE_CITY_HALL3:1",
     "MAP_EVER_GRANDE_CITY_DRAKES_ROOM:1/MAP_EVER_GRANDE_CITY_HALL4:0",
-<<<<<<< HEAD
-    "MAP_EVER_GRANDE_CITY_CHAMPIONS_ROOM:0/MAP_EVER_GRANDE_CITY_HALL4:1",
-    "MAP_EVER_GRANDE_CITY_CHAMPIONS_ROOM:1/MAP_EVER_GRANDE_CITY_HALL_OF_FAME:0"
-=======
     "MAP_EVER_GRANDE_CITY_HALL4:0/MAP_EVER_GRANDE_CITY_DRAKES_ROOM:1",
     "MAP_EVER_GRANDE_CITY_CHAMPIONS_ROOM:0/MAP_EVER_GRANDE_CITY_HALL4:1",
     "MAP_EVER_GRANDE_CITY_HALL4:1/MAP_EVER_GRANDE_CITY_CHAMPIONS_ROOM:0",
     "MAP_EVER_GRANDE_CITY_CHAMPIONS_ROOM:1/MAP_EVER_GRANDE_CITY_HALL_OF_FAME:0"
     "MAP_EVER_GRANDE_CITY_HALL_OF_FAME:0/MAP_EVER_GRANDE_CITY_CHAMPIONS_ROOM:1"
->>>>>>> 353287f4
 }
 
 
 def shuffle_warps(multiworld: MultiWorld, player: int):
-<<<<<<< HEAD
-    # Counter keeps track of which warps can be randomized and how many times each one has been involved in a swap
-    warp_swap_counter: Counter[str] = Counter({
-        warp: 0
-        for warp in multiworld.worlds[player].modified_data.warp_destinations.keys()
-        if warp not in unrandomizable_warps
-    })
-
-    def rotate_entrances(*entrance_pairs: Tuple[Entrance, Entrance]):
-=======
     """
     Randomizes two-way warps while maintaining a fully connected map.
 
@@ -148,7 +123,6 @@
     })
 
     def rotate_entrances(*entrance_pairs: Tuple[Entrance, Entrance]) -> Callable[[], None]:
->>>>>>> 353287f4
         """
         For two-way warps, shift their connections over by one in the list of pairs. For example:
 
@@ -172,20 +146,12 @@
             AB.connected_region.entrances.remove(AB)
             AB.connect(BA_next.parent_region)
             multiworld.worlds[player].modified_data.warp_destinations[AB.name] = BA_next.name
-<<<<<<< HEAD
-            multiworld.worlds[player].modified_data.warp_map[AB.name] = f"{AB.name.split('/')[0]}/{BA_next.name.split('/')[1]}"
-=======
             multiworld.worlds[player].modified_data.warp_map[AB.name] = f"{AB.name.split('/')[0]}/{BA_next.name.split('/')[0]}"
->>>>>>> 353287f4
 
             BA.connected_region.entrances.remove(BA)
             BA.connect(AB_prev.parent_region)
             multiworld.worlds[player].modified_data.warp_destinations[BA.name] = AB_prev.name
-<<<<<<< HEAD
-            multiworld.worlds[player].modified_data.warp_map[BA.name] = f"{BA.name.split('/')[0]}/{AB_prev.name.split('/')[1]}"
-=======
             multiworld.worlds[player].modified_data.warp_map[BA.name] = f"{BA.name.split('/')[0]}/{AB_prev.name.split('/')[0]}"
->>>>>>> 353287f4
 
             warp_swap_counter.update({AB.name: 1})
             warp_swap_counter.update({BA.name: 1})
@@ -195,20 +161,12 @@
                 AB.connected_region.entrances.remove(AB)
                 AB.connect(BA.parent_region)
                 multiworld.worlds[player].modified_data.warp_destinations[AB.name] = BA.name
-<<<<<<< HEAD
-                multiworld.worlds[player].modified_data.warp_map[AB.name] = f"{AB.name.split('/')[0]}/{BA.name.split('/')[1]}"
-=======
                 multiworld.worlds[player].modified_data.warp_map[AB.name] = f"{AB.name.split('/')[0]}/{BA.name.split('/')[0]}"
->>>>>>> 353287f4
 
                 BA.connected_region.entrances.remove(BA)
                 BA.connect(AB.parent_region)
                 multiworld.worlds[player].modified_data.warp_destinations[BA.name] = AB.name
-<<<<<<< HEAD
-                multiworld.worlds[player].modified_data.warp_map[BA.name] = f"{BA.name.split('/')[0]}/{AB.name.split('/')[1]}"
-=======
                 multiworld.worlds[player].modified_data.warp_map[BA.name] = f"{BA.name.split('/')[0]}/{AB.name.split('/')[0]}"
->>>>>>> 353287f4
 
                 warp_swap_counter.subtract({AB.name: 1})
                 warp_swap_counter.subtract({BA.name: 1})
@@ -217,8 +175,6 @@
 
     all_regions: Set[Region] = set(multiworld.get_regions(player))
 
-<<<<<<< HEAD
-=======
     def is_map_fully_connected() -> bool:
         world = multiworld.worlds[player]
         all_state = CollectionState(multiworld)
@@ -242,7 +198,6 @@
 
         return len(reachable_regions) == len(all_regions)
 
->>>>>>> 353287f4
     group_size = 1  # Controls the number of rotations to do before checking connectedness
     max_candidate_swaps = 0  # The maximum number of times a warp can have already been swapped before being considered
     num_swaps = 0  # Tracks the number of warps that have been swapped
@@ -251,17 +206,6 @@
         panic_counter += 1
 
         # A list of warps we're allowed to swap this iteration
-<<<<<<< HEAD
-        # sorted for reproducibility
-        candidate_warps = sorted([
-            warp
-            for warp in warp_swap_counter.keys()
-            if warp_swap_counter[warp] <= max_candidate_swaps
-        ])
-
-        undo_stack: List[Callable[[], None]] = []
-        for _i in range(group_size):
-=======
         candidate_warps = [
             warp
             for warp in warp_swap_counter
@@ -270,64 +214,36 @@
 
         undo_stack: List[Callable[[], None]] = []
         for _i in range(group_size if group_size > 3 else 1):
->>>>>>> 353287f4
             warps_in_rotation: Set[str] = set()
             pairs: List[Tuple[Entrance, Entrance]] = []
 
             # Varies the number of pairs in the rotation for more diverse outcomes
-<<<<<<< HEAD
-            num_pairs = multiworld.worlds[player].random.randrange(2, 5)
-
-            for _j in range(num_pairs):
-                while True and panic_counter < 10000:
-=======
             num_pairs = multiworld.worlds[player].random.randrange(2, 6)
 
             for _j in range(num_pairs):
                 while panic_counter < 10000:
->>>>>>> 353287f4
                     panic_counter += 1
                     AB = multiworld.get_entrance(multiworld.worlds[player].random.choice(candidate_warps), player)
                     BA = multiworld.get_entrance(multiworld.worlds[player].modified_data.warp_destinations[AB.name], player)
 
-<<<<<<< HEAD
-=======
                     assert not AB.name in _unrandomizable_warps
                     assert not BA.name in _unrandomizable_warps
 
->>>>>>> 353287f4
                     if multiworld.worlds[player].modified_data.warp_destinations[BA.name] != AB.name:
                         continue
                     if AB.name in warps_in_rotation or BA.name in warps_in_rotation:
                         continue
 
                     pairs.append((AB, BA))
-<<<<<<< HEAD
-                    break
-
-                warps_in_rotation |= {AB.name, BA.name}
-
-=======
                     warps_in_rotation |= {AB.name, BA.name}
                     break
 
->>>>>>> 353287f4
             undo_stack.append(rotate_entrances(*pairs))
 
         # If all regions are reachable, try doing more swaps next time before checking connectedness and reset the limit
         # on which warps should be swapped first. Otherwise, undo the rotations we've done in reverse order, cut the
         # number of swaps next time, and increase the pool of warps to include more warps that have already been
         # swapped.
-<<<<<<< HEAD
-        if len(all_regions - multiworld.get_all_state(False).reachable_regions[player]) == 0:
-            num_swaps += group_size
-            group_size += 1
-            max_candidate_swaps = 0
-        else:
-            for undo in reversed(undo_stack):
-                undo()
-            assert(len(all_regions - multiworld.get_all_state(False).reachable_regions[player]) == 0)
-=======
         if is_map_fully_connected():
             num_swaps += group_size
             group_size += 1
@@ -337,7 +253,6 @@
                 undo()
 
             assert is_map_fully_connected()
->>>>>>> 353287f4
 
             group_size = max(int(group_size / 2), 1)
             max_candidate_swaps += 1