--- conflicted
+++ resolved
@@ -1,15 +1,9 @@
 """
 Functions related to AP regions for Pokemon Emerald (see ./data/regions for region definitions)
 """
-<<<<<<< HEAD
-from typing import Callable, Dict, List, Optional, Tuple
+from typing import TYPE_CHECKING, Callable, Dict, List, Optional, Tuple
 
-from BaseClasses import CollectionState, ItemClassification, Region, Location, MultiWorld
-=======
-from typing import TYPE_CHECKING
-
-from BaseClasses import ItemClassification, Region, MultiWorld
->>>>>>> a5bb8dce
+from BaseClasses import CollectionState, ItemClassification, Region
 
 from .data import data
 from .items import PokemonEmeraldItem
@@ -32,9 +26,9 @@
         "LAND": [(None, range(0, 12), None)],
         "WATER": [(None, range(0, 5), None)],
         "FISHING": [
-            ("OLD_ROD", range(0, 2), lambda state: state.has("Old Rod", player)),
-            ("GOOD_ROD", range(2, 5), lambda state: state.has("Good Rod", player)),
-            ("SUPER_ROD", range(5, 10), lambda state: state.has("Super Rod", player))
+            ("OLD_ROD", range(0, 2), lambda state: state.has("Old Rod", world.player)),
+            ("GOOD_ROD", range(2, 5), lambda state: state.has("Good Rod", world.player)),
+            ("SUPER_ROD", range(5, 10), lambda state: state.has("Super Rod", world.player))
         ]
     }
 
@@ -55,9 +49,9 @@
 
                 # If the region hasn't been created yet, create it now
                 try:
-                    encounter_region = multiworld.get_region(region_name, player)
+                    encounter_region = world.multiworld.get_region(region_name, world.player)
                 except KeyError:
-                    encounter_region = Region(region_name, player, multiworld)
+                    encounter_region = Region(region_name, world.player, world.multiworld)
                     encounter_slots = getattr(data.maps[map_name], f"{encounter_category[0].lower()}_encounters").slots
 
                     # Subcategory is for splitting fishing rods; land and water only have one subcategory
@@ -72,7 +66,7 @@
                         # Create a location for the species
                         for j, species_id in enumerate(unique_species):
                             encounter_location = PokemonEmeraldLocation(
-                                player,
+                                world.player,
                                 f"{region_name}{'_' + subcategory[0] if subcategory[0] is not None else ''}_{j + 1}",
                                 None,
                                 encounter_region
@@ -88,12 +82,12 @@
                                 f"CATCH_{data.species[species_id].name}",
                                 ItemClassification.progression_skip_balancing,
                                 None,
-                                player
+                                world.player
                             ))
                             encounter_region.locations.append(encounter_location)
 
                     # Add the new encounter region to the multiworld
-                    multiworld.regions.append(encounter_region)
+                    world.multiworld.regions.append(encounter_region)
 
                 # Encounter region exists, just connect to it
                 region.connect(encounter_region, f"{region.name} -> {region_name}")
@@ -103,13 +97,8 @@
         new_region = Region(region_name, world.player, world.multiworld)
 
         for event_data in region_data.events:
-<<<<<<< HEAD
-            event = PokemonEmeraldLocation(player, event_data.name, None, new_region)
-            event.place_locked_item(PokemonEmeraldItem(event_data.name, ItemClassification.progression_skip_balancing, None, player))
-=======
             event = PokemonEmeraldLocation(world.player, event_data.name, None, new_region)
             event.place_locked_item(PokemonEmeraldItem(event_data.name, ItemClassification.progression, None, world.player))
->>>>>>> a5bb8dce
             new_region.locations.append(event)
 
         for region_exit in region_data.exits:
