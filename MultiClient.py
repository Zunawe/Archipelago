--- conflicted
+++ resolved
@@ -864,12 +864,6 @@
         raise Exception('Connection refused by the multiworld host, no reason provided')
 
     elif cmd == 'Connected':
-<<<<<<< HEAD
-=======
-        if ctx.send_unsafe:
-            ctx.send_unsafe = False
-            logger.info(f'Turning off sending of ALL location checks not declared as missing.  If you want it on, please use /send_unsafe true')
->>>>>>> c5c64f84
         Utils.persistent_store("servers", "default", ctx.server_address)
         Utils.persistent_store("servers", ctx.rom, ctx.server_address)
         ctx.team, ctx.slot = args[0]
@@ -1128,18 +1122,6 @@
         else:
             self.output("Web UI was never started.")
 
-<<<<<<< HEAD
-=======
-    def _cmd_send_unsafe(self, toggle: str = ""):
-        """Force sending of locations the server did not specify was actually missing. WARNING: This may brick online trackers. Turned off on reconnect."""
-        if toggle:
-            self.ctx.send_unsafe = toggle.lower() in {"1", "true", "on"}
-            logger.info(f'Turning {("on" if self.ctx.send_unsafe else "off")} the option to send ALL location checks to the multiserver.')
-        else:
-            logger.info("You must specify /send_unsafe true explicitly.")
-            self.ctx.send_unsafe = False
-
->>>>>>> c5c64f84
     def default(self, raw: str):
         asyncio.create_task(self.ctx.send_msgs([['Say', raw]]))
 
@@ -1169,16 +1151,11 @@
     new_locations = []
 
     def new_check(location):
-<<<<<<< HEAD
         ctx.locations_checked.add(location)
-        ctx.ui_node.log_info("New check: %s (%d/216)" % (location, len(ctx.locations_checked)))
-=======
-        ctx.unsafe_locations_checked.add(location)
-        logger.info("New check: %s (%d/216)" % (location, len(ctx.unsafe_locations_checked)))
->>>>>>> c5c64f84
+        logger.info("New check: %s (%d/216)" % (location, len(ctx.locations_checked)))
         ctx.ui_node.send_location_check(ctx, location)
-    
-    try: 
+
+    try:
         if roomid in location_shop_ids:
             misc_data = await snes_read(ctx, SHOP_ADDR, (len(location_shop_order)*3)+5)
             for cnt, b in enumerate(misc_data):
@@ -1188,7 +1165,7 @@
     except Exception as e:
         print(e)
         ctx.ui_node.log_info(f"Exception: {e}")
-                
+
 
     for location, (loc_roomid, loc_mask) in location_table_uw.items():
         try:
